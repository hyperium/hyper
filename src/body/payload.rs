--- conflicted
+++ resolved
@@ -29,14 +29,9 @@
     /// This should **only** be called after `poll_data` has ended.
     ///
     /// Note: Trailers aren't currently used for HTTP/1, only for HTTP/2.
-<<<<<<< HEAD
     fn poll_trailers(self: Pin<&mut Self>, cx: &mut task::Context<'_>) -> Poll<Result<Option<HeaderMap>, Self::Error>> {
+        drop(cx);
         Poll::Ready(Ok(None))
-=======
-    fn poll_trailers(self: Pin<&mut Self>, cx: &mut task::Context<'_>) -> Poll<Option<Result<HeaderMap, Self::Error>>> {
-        drop(cx);
-        Poll::Ready(None)
->>>>>>> 7b1d6d71
     }
 
     /// A hint that the `Body` is complete, and doesn't need to be polled more.

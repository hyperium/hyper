use std::borrow::Cow;
#[cfg(feature = "stream")]
use std::error::Error as StdError;
use std::fmt;

use bytes::Bytes;
use futures_channel::mpsc;
use futures_channel::oneshot;
use futures_core::Stream; // for mpsc::Receiver
#[cfg(feature = "stream")]
use futures_util::TryStreamExt;
use http::HeaderMap;
use http_body::{Body as HttpBody, SizeHint};

use super::DecodedLength;
#[cfg(feature = "stream")]
use crate::common::sync_wrapper::SyncWrapper;
use crate::common::Future;
#[cfg(any(feature = "http1", feature = "http2"))]
#[cfg(feature = "client")]
use crate::common::Never;
use crate::common::{task, watch, Pin, Poll};
#[cfg(all(feature = "http2", any(feature = "client", feature = "server")))]
use crate::proto::h2::ping;

type BodySender = mpsc::Sender<Result<Bytes, crate::Error>>;
type TrailersSender = oneshot::Sender<HeaderMap>;

/// A stream of `Bytes`, used when receiving bodies.
///
/// A good default [`HttpBody`](crate::body::HttpBody) to use in many
/// applications.
#[must_use = "streams do nothing unless polled"]
pub struct Body {
    kind: Kind,
    /// Keep the extra bits in an `Option<Box<Extra>>`, so that
    /// Body stays small in the common case (no extras needed).
    extra: Option<Box<Extra>>,
}

enum Kind {
    Once(Option<Bytes>),
    Chan {
        content_length: DecodedLength,
        want_tx: watch::Sender,
        data_rx: mpsc::Receiver<Result<Bytes, crate::Error>>,
        trailers_rx: oneshot::Receiver<HeaderMap>,
    },
    #[cfg(all(feature = "http2", any(feature = "client", feature = "server")))]
    H2 {
        ping: ping::Recorder,
        content_length: DecodedLength,
        recv: h2::RecvStream,
    },
    #[cfg(feature = "ffi")]
    Ffi(crate::ffi::UserBody),
    #[cfg(feature = "stream")]
    Wrapped(
        SyncWrapper<
            Pin<Box<dyn Stream<Item = Result<Bytes, Box<dyn StdError + Send + Sync>>> + Send>>,
        >,
    ),
}

struct Extra {
    /// Allow the client to pass a future to delay the `Body` from returning
    /// EOF. This allows the `Client` to try to put the idle connection
    /// back into the pool before the body is "finished".
    ///
    /// The reason for this is so that creating a new request after finishing
    /// streaming the body of a response could sometimes result in creating
    /// a brand new connection, since the pool didn't know about the idle
    /// connection yet.
    delayed_eof: Option<DelayEof>,
}

#[cfg(any(feature = "http1", feature = "http2"))]
#[cfg(feature = "client")]
type DelayEofUntil = oneshot::Receiver<Never>;

enum DelayEof {
    /// Initial state, stream hasn't seen EOF yet.
    #[cfg(any(feature = "http1", feature = "http2"))]
    #[cfg(feature = "client")]
    NotEof(DelayEofUntil),
    /// Transitions to this state once we've seen `poll` try to
    /// return EOF (`None`). This future is then polled, and
    /// when it completes, the Body finally returns EOF (`None`).
    #[cfg(any(feature = "http1", feature = "http2"))]
    #[cfg(feature = "client")]
    Eof(DelayEofUntil),
}

/// A sender half created through [`Body::channel()`].
///
/// Useful when wanting to stream chunks from another thread.
///
/// ## Body Closing
///
/// Note that the request body will always be closed normally when the sender is dropped (meaning
/// that the empty terminating chunk will be sent to the remote). If you desire to close the
/// connection with an incomplete response (e.g. in the case of an error during asynchronous
/// processing), call the [`Sender::abort()`] method to abort the body in an abnormal fashion.
///
/// [`Body::channel()`]: struct.Body.html#method.channel
/// [`Sender::abort()`]: struct.Sender.html#method.abort
#[must_use = "Sender does nothing unless sent on"]
pub struct Sender {
    want_rx: watch::Receiver,
    data_tx: BodySender,
    trailers_tx: Option<TrailersSender>,
}

const WANT_PENDING: usize = 1;
const WANT_READY: usize = 2;

impl Body {
    /// Create an empty `Body` stream.
    ///
    /// # Example
    ///
    /// ```
    /// use hyper::{Body, Request};
    ///
    /// // create a `GET /` request
    /// let get = Request::new(Body::empty());
    /// ```
    #[inline]
    pub fn empty() -> Body {
        Body::new(Kind::Once(None))
    }

    /// Create a `Body` stream with an associated sender half.
    ///
    /// Useful when wanting to stream chunks from another thread.
    #[inline]
    pub fn channel() -> (Sender, Body) {
        Self::new_channel(DecodedLength::CHUNKED, /*wanter =*/ false)
    }

    pub(crate) fn new_channel(content_length: DecodedLength, wanter: bool) -> (Sender, Body) {
        let (data_tx, data_rx) = mpsc::channel(0);
        let (trailers_tx, trailers_rx) = oneshot::channel();

        // If wanter is true, `Sender::poll_ready()` won't becoming ready
        // until the `Body` has been polled for data once.
        let want = if wanter { WANT_PENDING } else { WANT_READY };

        let (want_tx, want_rx) = watch::channel(want);

        let tx = Sender {
            want_rx,
            data_tx,
            trailers_tx: Some(trailers_tx),
        };
        let rx = Body::new(Kind::Chan {
            content_length,
            want_tx,
            data_rx,
            trailers_rx,
        });

        (tx, rx)
    }

    /// Wrap a futures `Stream` in a box inside `Body`.
    ///
    /// # Example
    ///
    /// ```
    /// # use hyper::Body;
    /// let chunks: Vec<Result<_, std::io::Error>> = vec![
    ///     Ok("hello"),
    ///     Ok(" "),
    ///     Ok("world"),
    /// ];
    ///
    /// let stream = futures_util::stream::iter(chunks);
    ///
    /// let body = Body::wrap_stream(stream);
    /// ```
    ///
    /// # Optional
    ///
    /// This function requires enabling the `stream` feature in your
    /// `Cargo.toml`.
    #[cfg(feature = "stream")]
    pub fn wrap_stream<S, O, E>(stream: S) -> Body
    where
        S: Stream<Item = Result<O, E>> + Send + 'static,
        O: Into<Bytes> + 'static,
        E: Into<Box<dyn StdError + Send + Sync>> + 'static,
    {
        let mapped = stream.map_ok(Into::into).map_err(Into::into);
        Body::new(Kind::Wrapped(SyncWrapper::new(Box::pin(mapped))))
    }

    fn new(kind: Kind) -> Body {
        Body { kind, extra: None }
    }

    #[cfg(all(feature = "http2", any(feature = "client", feature = "server")))]
    pub(crate) fn h2(
        recv: h2::RecvStream,
        content_length: DecodedLength,
        ping: ping::Recorder,
    ) -> Self {
        let body = Body::new(Kind::H2 {
            ping,
            content_length,
            recv,
        });

        body
    }

    #[cfg(any(feature = "http1", feature = "http2"))]
    #[cfg(feature = "client")]
    pub(crate) fn delayed_eof(&mut self, fut: DelayEofUntil) {
        self.extra_mut().delayed_eof = Some(DelayEof::NotEof(fut));
    }

    fn take_delayed_eof(&mut self) -> Option<DelayEof> {
        self.extra
            .as_mut()
            .and_then(|extra| extra.delayed_eof.take())
    }

    #[cfg(any(feature = "http1", feature = "http2"))]
    fn extra_mut(&mut self) -> &mut Extra {
        self.extra
            .get_or_insert_with(|| Box::new(Extra { delayed_eof: None }))
    }

    fn poll_eof(&mut self, cx: &mut task::Context<'_>) -> Poll<Option<crate::Result<Bytes>>> {
        match self.take_delayed_eof() {
            #[cfg(any(feature = "http1", feature = "http2"))]
            #[cfg(feature = "client")]
            Some(DelayEof::NotEof(mut delay)) => match self.poll_inner(cx) {
                ok @ Poll::Ready(Some(Ok(..))) | ok @ Poll::Pending => {
                    self.extra_mut().delayed_eof = Some(DelayEof::NotEof(delay));
                    ok
                }
                Poll::Ready(None) => match Pin::new(&mut delay).poll(cx) {
                    Poll::Ready(Ok(never)) => match never {},
                    Poll::Pending => {
                        self.extra_mut().delayed_eof = Some(DelayEof::Eof(delay));
                        Poll::Pending
                    }
                    Poll::Ready(Err(_done)) => Poll::Ready(None),
                },
                Poll::Ready(Some(Err(e))) => Poll::Ready(Some(Err(e))),
            },
            #[cfg(any(feature = "http1", feature = "http2"))]
            #[cfg(feature = "client")]
            Some(DelayEof::Eof(mut delay)) => match Pin::new(&mut delay).poll(cx) {
                Poll::Ready(Ok(never)) => match never {},
                Poll::Pending => {
                    self.extra_mut().delayed_eof = Some(DelayEof::Eof(delay));
                    Poll::Pending
                }
                Poll::Ready(Err(_done)) => Poll::Ready(None),
            },
            #[cfg(any(
                not(any(feature = "http1", feature = "http2")),
                not(feature = "client")
            ))]
            Some(delay_eof) => match delay_eof {},
            None => self.poll_inner(cx),
        }
    }

    #[cfg(feature = "ffi")]
    pub(crate) fn as_ffi_mut(&mut self) -> &mut crate::ffi::UserBody {
        match self.kind {
            Kind::Ffi(ref mut body) => return body,
            _ => {
                self.kind = Kind::Ffi(crate::ffi::UserBody::new());
            }
        }

        match self.kind {
            Kind::Ffi(ref mut body) => body,
            _ => unreachable!(),
        }
    }

    fn poll_inner(&mut self, cx: &mut task::Context<'_>) -> Poll<Option<crate::Result<Bytes>>> {
        match self.kind {
            Kind::Once(ref mut val) => Poll::Ready(val.take().map(Ok)),
            Kind::Chan {
                content_length: ref mut len,
                ref mut data_rx,
                ref mut want_tx,
                ..
            } => {
                want_tx.send(WANT_READY);

                match ready!(Pin::new(data_rx).poll_next(cx)?) {
                    Some(chunk) => {
                        len.sub_if(chunk.len() as u64);
                        Poll::Ready(Some(Ok(chunk)))
                    }
                    None => Poll::Ready(None),
                }
            }
            #[cfg(all(feature = "http2", any(feature = "client", feature = "server")))]
            Kind::H2 {
                ref ping,
                recv: ref mut h2,
                content_length: ref mut len,
            } => match ready!(h2.poll_data(cx)) {
                Some(Ok(bytes)) => {
                    let _ = h2.flow_control().release_capacity(bytes.len());
                    len.sub_if(bytes.len() as u64);
                    ping.record_data(bytes.len());
                    Poll::Ready(Some(Ok(bytes)))
                }
                Some(Err(e)) => Poll::Ready(Some(Err(crate::Error::new_body(e)))),
                None => Poll::Ready(None),
            },

            #[cfg(feature = "ffi")]
            Kind::Ffi(ref mut body) => body.poll_data(cx),

            #[cfg(feature = "stream")]
            Kind::Wrapped(ref mut s) => match ready!(s.get_mut().as_mut().poll_next(cx)) {
                Some(res) => Poll::Ready(Some(res.map_err(crate::Error::new_body))),
                None => Poll::Ready(None),
            },
        }
    }

    #[cfg(feature = "http1")]
    pub(super) fn take_full_data(&mut self) -> Option<Bytes> {
        if let Kind::Once(ref mut chunk) = self.kind {
            chunk.take()
        } else {
            None
        }
    }
}

impl Default for Body {
    /// Returns `Body::empty()`.
    #[inline]
    fn default() -> Body {
        Body::empty()
    }
}

impl HttpBody for Body {
    type Data = Bytes;
    type Error = crate::Error;

    fn poll_data(
        mut self: Pin<&mut Self>,
        cx: &mut task::Context<'_>,
    ) -> Poll<Option<Result<Self::Data, Self::Error>>> {
        self.poll_eof(cx)
    }

    fn poll_trailers(
        #[cfg_attr(not(feature = "http2"), allow(unused_mut))] mut self: Pin<&mut Self>,
        #[cfg_attr(not(feature = "http2"), allow(unused))] cx: &mut task::Context<'_>,
    ) -> Poll<Result<Option<HeaderMap>, Self::Error>> {
        match self.kind {
            #[cfg(all(feature = "http2", any(feature = "client", feature = "server")))]
            Kind::H2 {
                recv: ref mut h2,
                ref ping,
                ..
            } => match ready!(h2.poll_trailers(cx)) {
                Ok(t) => {
                    ping.record_non_data();
                    Poll::Ready(Ok(t))
                }
                Err(e) => Poll::Ready(Err(crate::Error::new_h2(e))),
            },
<<<<<<< HEAD
            Kind::Chan {
                ref mut trailers_rx,
                ..
            } => match ready!(Pin::new(trailers_rx).poll(cx)) {
                Ok(t) => Poll::Ready(Ok(Some(t))),
                Err(_) => Poll::Ready(Err(crate::Error::new_closed())),
            },
=======

            #[cfg(feature = "ffi")]
            Kind::Ffi(ref mut body) => body.poll_trailers(cx),

>>>>>>> c9c46ed6
            _ => Poll::Ready(Ok(None)),
        }
    }

    fn is_end_stream(&self) -> bool {
        match self.kind {
            Kind::Once(ref val) => val.is_none(),
            Kind::Chan { content_length, .. } => content_length == DecodedLength::ZERO,
            #[cfg(all(feature = "http2", any(feature = "client", feature = "server")))]
            Kind::H2 { recv: ref h2, .. } => h2.is_end_stream(),
            #[cfg(feature = "ffi")]
            Kind::Ffi(..) => false,
            #[cfg(feature = "stream")]
            Kind::Wrapped(..) => false,
        }
    }

    fn size_hint(&self) -> SizeHint {
        macro_rules! opt_len {
            ($content_length:expr) => {{
                let mut hint = SizeHint::default();

                if let Some(content_length) = $content_length.into_opt() {
                    hint.set_exact(content_length);
                }

                hint
            }};
        }

        match self.kind {
            Kind::Once(Some(ref val)) => SizeHint::with_exact(val.len() as u64),
            Kind::Once(None) => SizeHint::with_exact(0),
            #[cfg(feature = "stream")]
            Kind::Wrapped(..) => SizeHint::default(),
            Kind::Chan { content_length, .. } => opt_len!(content_length),
            #[cfg(all(feature = "http2", any(feature = "client", feature = "server")))]
            Kind::H2 { content_length, .. } => opt_len!(content_length),
            #[cfg(feature = "ffi")]
            Kind::Ffi(..) => SizeHint::default(),
        }
    }
}

impl fmt::Debug for Body {
    fn fmt(&self, f: &mut fmt::Formatter<'_>) -> fmt::Result {
        #[derive(Debug)]
        struct Streaming;
        #[derive(Debug)]
        struct Empty;
        #[derive(Debug)]
        struct Full<'a>(&'a Bytes);

        let mut builder = f.debug_tuple("Body");
        match self.kind {
            Kind::Once(None) => builder.field(&Empty),
            Kind::Once(Some(ref chunk)) => builder.field(&Full(chunk)),
            _ => builder.field(&Streaming),
        };

        builder.finish()
    }
}

/// # Optional
///
/// This function requires enabling the `stream` feature in your
/// `Cargo.toml`.
#[cfg(feature = "stream")]
impl Stream for Body {
    type Item = crate::Result<Bytes>;

    fn poll_next(self: Pin<&mut Self>, cx: &mut task::Context<'_>) -> Poll<Option<Self::Item>> {
        HttpBody::poll_data(self, cx)
    }
}

/// # Optional
///
/// This function requires enabling the `stream` feature in your
/// `Cargo.toml`.
#[cfg(feature = "stream")]
impl From<Box<dyn Stream<Item = Result<Bytes, Box<dyn StdError + Send + Sync>>> + Send>> for Body {
    #[inline]
    fn from(
        stream: Box<dyn Stream<Item = Result<Bytes, Box<dyn StdError + Send + Sync>>> + Send>,
    ) -> Body {
        Body::new(Kind::Wrapped(SyncWrapper::new(stream.into())))
    }
}

impl From<Bytes> for Body {
    #[inline]
    fn from(chunk: Bytes) -> Body {
        if chunk.is_empty() {
            Body::empty()
        } else {
            Body::new(Kind::Once(Some(chunk)))
        }
    }
}

impl From<Vec<u8>> for Body {
    #[inline]
    fn from(vec: Vec<u8>) -> Body {
        Body::from(Bytes::from(vec))
    }
}

impl From<&'static [u8]> for Body {
    #[inline]
    fn from(slice: &'static [u8]) -> Body {
        Body::from(Bytes::from(slice))
    }
}

impl From<Cow<'static, [u8]>> for Body {
    #[inline]
    fn from(cow: Cow<'static, [u8]>) -> Body {
        match cow {
            Cow::Borrowed(b) => Body::from(b),
            Cow::Owned(o) => Body::from(o),
        }
    }
}

impl From<String> for Body {
    #[inline]
    fn from(s: String) -> Body {
        Body::from(Bytes::from(s.into_bytes()))
    }
}

impl From<&'static str> for Body {
    #[inline]
    fn from(slice: &'static str) -> Body {
        Body::from(Bytes::from(slice.as_bytes()))
    }
}

impl From<Cow<'static, str>> for Body {
    #[inline]
    fn from(cow: Cow<'static, str>) -> Body {
        match cow {
            Cow::Borrowed(b) => Body::from(b),
            Cow::Owned(o) => Body::from(o),
        }
    }
}

impl Sender {
    /// Check to see if this `Sender` can send more data.
    pub fn poll_ready(&mut self, cx: &mut task::Context<'_>) -> Poll<crate::Result<()>> {
        // Check if the receiver end has tried polling for the body yet
        ready!(self.poll_want(cx)?);
        self.data_tx
            .poll_ready(cx)
            .map_err(|_| crate::Error::new_closed())
    }

    fn poll_want(&mut self, cx: &mut task::Context<'_>) -> Poll<crate::Result<()>> {
        match self.want_rx.load(cx) {
            WANT_READY => Poll::Ready(Ok(())),
            WANT_PENDING => Poll::Pending,
            watch::CLOSED => Poll::Ready(Err(crate::Error::new_closed())),
            unexpected => unreachable!("want_rx value: {}", unexpected),
        }
    }

    async fn ready(&mut self) -> crate::Result<()> {
        futures_util::future::poll_fn(|cx| self.poll_ready(cx)).await
    }

    /// Send data on this channel when it is ready.
    pub async fn send_data(&mut self, chunk: Bytes) -> crate::Result<()> {
        self.ready().await?;
        self.data_tx
            .try_send(Ok(chunk))
            .map_err(|_| crate::Error::new_closed())
    }

    /// Send trailers on this channel when it is ready.
    pub async fn send_trailers(&mut self, trailers: HeaderMap) -> crate::Result<()> {
        self.ready().await?;
        let tx = match self.trailers_tx.take() {
            Some(tx) => tx,
            None => return Err(crate::Error::new_closed()),
        };
        tx.send(trailers).map_err(|_| crate::Error::new_closed())
    }

    /// Try to send data on this channel.
    ///
    /// # Errors
    ///
    /// Returns `Err(Bytes)` if the channel could not (currently) accept
    /// another `Bytes`.
    ///
    /// # Note
    ///
    /// This is mostly useful for when trying to send from some other thread
    /// that doesn't have an async context. If in an async context, prefer
    /// `send_data()` instead.
    pub fn try_send_data(&mut self, chunk: Bytes) -> Result<(), Bytes> {
        self.data_tx
            .try_send(Ok(chunk))
            .map_err(|err| err.into_inner().expect("just sent Ok"))
    }

    /// Aborts the body in an abnormal fashion.
    pub fn abort(self) {
        let _ = self
            .data_tx
            // clone so the send works even if buffer is full
            .clone()
            .try_send(Err(crate::Error::new_body_write_aborted()));
    }

    #[cfg(feature = "http1")]
    pub(crate) fn send_error(&mut self, err: crate::Error) {
        let _ = self.data_tx.try_send(Err(err));
    }
}

impl fmt::Debug for Sender {
    fn fmt(&self, f: &mut fmt::Formatter<'_>) -> fmt::Result {
        #[derive(Debug)]
        struct Open;
        #[derive(Debug)]
        struct Closed;

        let mut builder = f.debug_tuple("Sender");
        match self.want_rx.peek() {
            watch::CLOSED => builder.field(&Closed),
            _ => builder.field(&Open),
        };

        builder.finish()
    }
}

#[cfg(test)]
mod tests {
    use std::mem;
    use std::task::Poll;

    use super::{Body, DecodedLength, HttpBody, Sender, SizeHint};

    #[test]
    fn test_size_of() {
        // These are mostly to help catch *accidentally* increasing
        // the size by too much.

        let body_size = mem::size_of::<Body>();
        let body_expected_size = mem::size_of::<u64>() * 6;
        assert!(
            body_size <= body_expected_size,
            "Body size = {} <= {}",
            body_size,
            body_expected_size,
        );

        assert_eq!(body_size, mem::size_of::<Option<Body>>(), "Option<Body>");

        assert_eq!(
            mem::size_of::<Sender>(),
            mem::size_of::<usize>() * 5,
            "Sender"
        );

        assert_eq!(
            mem::size_of::<Sender>(),
            mem::size_of::<Option<Sender>>(),
            "Option<Sender>"
        );
    }

    #[test]
    fn size_hint() {
        fn eq(body: Body, b: SizeHint, note: &str) {
            let a = body.size_hint();
            assert_eq!(a.lower(), b.lower(), "lower for {:?}", note);
            assert_eq!(a.upper(), b.upper(), "upper for {:?}", note);
        }

        eq(Body::from("Hello"), SizeHint::with_exact(5), "from str");

        eq(Body::empty(), SizeHint::with_exact(0), "empty");

        eq(Body::channel().1, SizeHint::new(), "channel");

        eq(
            Body::new_channel(DecodedLength::new(4), /*wanter =*/ false).1,
            SizeHint::with_exact(4),
            "channel with length",
        );
    }

    #[tokio::test]
    async fn channel_abort() {
        let (tx, mut rx) = Body::channel();

        tx.abort();

        let err = rx.data().await.unwrap().unwrap_err();
        assert!(err.is_body_write_aborted(), "{:?}", err);
    }

    #[tokio::test]
    async fn channel_abort_when_buffer_is_full() {
        let (mut tx, mut rx) = Body::channel();

        tx.try_send_data("chunk 1".into()).expect("send 1");
        // buffer is full, but can still send abort
        tx.abort();

        let chunk1 = rx.data().await.expect("item 1").expect("chunk 1");
        assert_eq!(chunk1, "chunk 1");

        let err = rx.data().await.unwrap().unwrap_err();
        assert!(err.is_body_write_aborted(), "{:?}", err);
    }

    #[test]
    fn channel_buffers_one() {
        let (mut tx, _rx) = Body::channel();

        tx.try_send_data("chunk 1".into()).expect("send 1");

        // buffer is now full
        let chunk2 = tx.try_send_data("chunk 2".into()).expect_err("send 2");
        assert_eq!(chunk2, "chunk 2");
    }

    #[tokio::test]
    async fn channel_empty() {
        let (_, mut rx) = Body::channel();

        assert!(rx.data().await.is_none());
    }

    #[test]
    fn channel_ready() {
        let (mut tx, _rx) = Body::new_channel(DecodedLength::CHUNKED, /*wanter = */ false);

        let mut tx_ready = tokio_test::task::spawn(tx.ready());

        assert!(tx_ready.poll().is_ready(), "tx is ready immediately");
    }

    #[test]
    fn channel_wanter() {
        let (mut tx, mut rx) = Body::new_channel(DecodedLength::CHUNKED, /*wanter = */ true);

        let mut tx_ready = tokio_test::task::spawn(tx.ready());
        let mut rx_data = tokio_test::task::spawn(rx.data());

        assert!(
            tx_ready.poll().is_pending(),
            "tx isn't ready before rx has been polled"
        );

        assert!(rx_data.poll().is_pending(), "poll rx.data");
        assert!(tx_ready.is_woken(), "rx poll wakes tx");

        assert!(
            tx_ready.poll().is_ready(),
            "tx is ready after rx has been polled"
        );
    }

    #[test]
    fn channel_notices_closure() {
        let (mut tx, rx) = Body::new_channel(DecodedLength::CHUNKED, /*wanter = */ true);

        let mut tx_ready = tokio_test::task::spawn(tx.ready());

        assert!(
            tx_ready.poll().is_pending(),
            "tx isn't ready before rx has been polled"
        );

        drop(rx);
        assert!(tx_ready.is_woken(), "dropping rx wakes tx");

        match tx_ready.poll() {
            Poll::Ready(Err(ref e)) if e.is_closed() => (),
            unexpected => panic!("tx poll ready unexpected: {:?}", unexpected),
        }
    }
}<|MERGE_RESOLUTION|>--- conflicted
+++ resolved
@@ -377,7 +377,6 @@
                 }
                 Err(e) => Poll::Ready(Err(crate::Error::new_h2(e))),
             },
-<<<<<<< HEAD
             Kind::Chan {
                 ref mut trailers_rx,
                 ..
@@ -385,12 +384,8 @@
                 Ok(t) => Poll::Ready(Ok(Some(t))),
                 Err(_) => Poll::Ready(Err(crate::Error::new_closed())),
             },
-=======
-
             #[cfg(feature = "ffi")]
             Kind::Ffi(ref mut body) => body.poll_trailers(cx),
-
->>>>>>> c9c46ed6
             _ => Poll::Ready(Ok(None)),
         }
     }

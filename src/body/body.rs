--- conflicted
+++ resolved
@@ -309,15 +309,8 @@
     fn poll_trailers(mut self: Pin<&mut Self>, cx: &mut task::Context<'_>) -> Poll<Result<Option<HeaderMap>, Self::Error>> {
         match self.kind {
             Kind::H2 { recv: ref mut h2, .. } => match ready!(h2.poll_trailers(cx)) {
-<<<<<<< HEAD
-                Some(Ok(t)) => Poll::Ready(Ok(Some(t))),
-                Some(Err(e)) => Poll::Ready(Err(crate::Error::new_h2(e))),
-                None => Poll::Ready(Ok(None)),
-=======
-                Ok(Some(t)) => Poll::Ready(Some(Ok(t))),
-                Err(e) => Poll::Ready(Some(Err(crate::Error::new_h2(e)))),
-                Ok(None) => Poll::Ready(None),
->>>>>>> a22dabd0
+                Ok(t) => Poll::Ready(Ok(t)),
+                Err(e) => Poll::Ready(Err(crate::Error::new_h2(e))),
             },
             _ => Poll::Ready(Ok(None)),
         }

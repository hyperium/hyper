--- conflicted
+++ resolved
@@ -32,10 +32,5 @@
 }
 
 /// A future returned by a `Timer`.
-<<<<<<< HEAD
-pub trait Sleep: Send + Sync + Unpin + Future<Output = ()> {}
-
-impl<T> Sleep for T where T: Send + Sync + Unpin + Future<Output = ()> {}
-=======
 pub trait Sleep: Send + Sync + Future<Output = ()> {}
->>>>>>> 8790fee7
+impl<T> Sleep for T where T: Send + Sync + Future<Output = ()> {}
use std::ffi::c_void;
use std::pin::Pin;
use std::task::{Context, Poll};

use super::task::hyper_context;
<<<<<<< HEAD
use super::userdata::{hyper_userdata_drop, Userdata};
=======
use crate::ffi::size_t;
use crate::rt::{Read, Write};
>>>>>>> 621d8e4d

/// Sentinel value to return from a read or write callback that the operation
/// is pending.
pub const HYPER_IO_PENDING: size_t = 0xFFFFFFFF;
/// Sentinel value to return from a read or write callback that the operation
/// has errored.
pub const HYPER_IO_ERROR: size_t = 0xFFFFFFFE;

type hyper_io_read_callback =
    extern "C" fn(*mut c_void, *mut hyper_context<'_>, *mut u8, size_t) -> size_t;
type hyper_io_write_callback =
    extern "C" fn(*mut c_void, *mut hyper_context<'_>, *const u8, size_t) -> size_t;

/// A read/write handle for a specific connection.
///
/// This owns a specific TCP or TLS connection for the lifetime of
/// that connection. It contains a read and write callback, as well as a
/// void *userdata. Typically the userdata will point to a struct
/// containing a file descriptor and a TLS context.
///
/// Methods:
///
/// - hyper_io_new:          Create a new IO type used to represent a transport.
/// - hyper_io_set_read:     Set the read function for this IO transport.
/// - hyper_io_set_write:    Set the write function for this IO transport.
/// - hyper_io_set_userdata: Set the user data pointer for this IO to some value.
/// - hyper_io_free:         Free an IO handle.
pub struct hyper_io {
    read: hyper_io_read_callback,
    write: hyper_io_write_callback,
    userdata: Userdata,
}

ffi_fn! {
    /// Create a new IO type used to represent a transport.
    ///
    /// The read and write functions of this transport should be set with
    /// `hyper_io_set_read` and `hyper_io_set_write`.
    ///
    /// It is expected that the underlying transport is non-blocking. When
    /// a read or write callback can't make progress because there is no
    /// data available yet, it should use the `hyper_waker` mechanism to
    /// arrange to be called again when data is available.
    ///
    /// To avoid a memory leak, the IO handle must eventually be consumed by
    /// `hyper_io_free` or `hyper_clientconn_handshake`.
    fn hyper_io_new() -> *mut hyper_io {
        Box::into_raw(Box::new(hyper_io {
            read: read_noop,
            write: write_noop,
            userdata: Userdata::default(),
        }))
    } ?= std::ptr::null_mut()
}

ffi_fn! {
    /// Free an IO handle.
    ///
    /// This should only be used if the request isn't consumed by
    /// `hyper_clientconn_handshake`.
    fn hyper_io_free(io: *mut hyper_io) {
        drop(non_null!(Box::from_raw(io) ?= ()));
    }
}

ffi_fn! {
    /// Set the user data pointer for this IO to some value.
    ///
    /// This value is passed as an argument to the read and write callbacks.
    ///
    /// If passed, the `drop_func` will be called on the `userdata` when the
    /// `hyper_io` is destroyed (either explicitly by `hyper_io_free` or
    /// implicitly by an associated hyper task completing).
    fn hyper_io_set_userdata(
        io: *mut hyper_io,
        data: *mut c_void,
        drop_func: hyper_userdata_drop,
    ) {
        let io = non_null!(&mut *io? = ());
        io.userdata = Userdata::new(data, drop_func);
    }
}

ffi_fn! {
    /// Get the user data pointer for this IO value.
    ///
    /// The userdata is still owned by the IO so must be treated as "borrowed"
    ///
    /// Returns NULL if no userdata has been set.
    fn hyper_io_get_userdata(io: *mut hyper_io) -> *mut c_void {
        non_null!(&mut *io ?= std::ptr::null_mut()).userdata.as_ptr()
    }
}

ffi_fn! {
    /// Set the read function for this IO transport.
    ///
    /// Data that is read from the transport should be put in the `buf` pointer,
    /// up to `buf_len` bytes. The number of bytes read should be the return value.
    ///
    /// It is undefined behavior to try to access the bytes in the `buf` pointer,
    /// unless you have already written them yourself. It is also undefined behavior
    /// to return that more bytes have been written than actually set on the `buf`.
    ///
    /// If there is no data currently available, the callback should create a
    /// `hyper_waker` from its `hyper_context` argument and register the waker
    /// with whatever polling mechanism is used to signal when data is available
    /// later on. The return value should be `HYPER_IO_PENDING`. See the
    /// documentation for `hyper_waker`.
    ///
    /// If there is an irrecoverable error reading data, then `HYPER_IO_ERROR`
    /// should be the return value.
    fn hyper_io_set_read(io: *mut hyper_io, func: hyper_io_read_callback) {
        non_null!(&mut *io ?= ()).read = func;
    }
}

ffi_fn! {
    /// Set the write function for this IO transport.
    ///
    /// Data from the `buf` pointer should be written to the transport, up to
    /// `buf_len` bytes. The number of bytes written should be the return value.
    ///
    /// If there is no data currently available, the callback should create a
    /// `hyper_waker` from its `hyper_context` argument and register the waker
    /// with whatever polling mechanism is used to signal when data is available
    /// later on. The return value should be `HYPER_IO_PENDING`. See the documentation
    /// for `hyper_waker`.
    ///
    /// If there is an irrecoverable error reading data, then `HYPER_IO_ERROR`
    /// should be the return value.
    fn hyper_io_set_write(io: *mut hyper_io, func: hyper_io_write_callback) {
        non_null!(&mut *io ?= ()).write = func;
    }
}

/// cbindgen:ignore
extern "C" fn read_noop(
    _userdata: *mut c_void,
    _: *mut hyper_context<'_>,
    _buf: *mut u8,
    _buf_len: size_t,
) -> size_t {
    0
}

/// cbindgen:ignore
extern "C" fn write_noop(
    _userdata: *mut c_void,
    _: *mut hyper_context<'_>,
    _buf: *const u8,
    _buf_len: size_t,
) -> size_t {
    0
}

impl Read for hyper_io {
    fn poll_read(
        self: Pin<&mut Self>,
        cx: &mut Context<'_>,
        mut buf: crate::rt::ReadBufCursor<'_>,
    ) -> Poll<std::io::Result<()>> {
        let buf_ptr = unsafe { buf.as_mut() }.as_mut_ptr() as *mut u8;
        let buf_len = buf.remaining();

        match (self.read)(
            self.userdata.as_ptr(),
            hyper_context::wrap(cx),
            buf_ptr,
            buf_len,
        ) {
            HYPER_IO_PENDING => Poll::Pending,
            HYPER_IO_ERROR => Poll::Ready(Err(std::io::Error::new(
                std::io::ErrorKind::Other,
                "io error",
            ))),
            ok => {
                // We have to trust that the user's read callback actually
                // filled in that many bytes... :(
                unsafe { buf.advance(ok) };
                Poll::Ready(Ok(()))
            }
        }
    }
}

impl Write for hyper_io {
    fn poll_write(
        self: Pin<&mut Self>,
        cx: &mut Context<'_>,
        buf: &[u8],
    ) -> Poll<std::io::Result<usize>> {
        let buf_ptr = buf.as_ptr();
        let buf_len = buf.len();

        match (self.write)(
            self.userdata.as_ptr(),
            hyper_context::wrap(cx),
            buf_ptr,
            buf_len,
        ) {
            HYPER_IO_PENDING => Poll::Pending,
            HYPER_IO_ERROR => Poll::Ready(Err(std::io::Error::new(
                std::io::ErrorKind::Other,
                "io error",
            ))),
            ok => Poll::Ready(Ok(ok)),
        }
    }

    fn poll_flush(self: Pin<&mut Self>, _: &mut Context<'_>) -> Poll<std::io::Result<()>> {
        Poll::Ready(Ok(()))
    }

    fn poll_shutdown(self: Pin<&mut Self>, _: &mut Context<'_>) -> Poll<std::io::Result<()>> {
        Poll::Ready(Ok(()))
    }
}

unsafe impl Send for hyper_io {}
unsafe impl Sync for hyper_io {}<|MERGE_RESOLUTION|>--- conflicted
+++ resolved
@@ -3,12 +3,10 @@
 use std::task::{Context, Poll};
 
 use super::task::hyper_context;
-<<<<<<< HEAD
 use super::userdata::{hyper_userdata_drop, Userdata};
-=======
+
 use crate::ffi::size_t;
 use crate::rt::{Read, Write};
->>>>>>> 621d8e4d
 
 /// Sentinel value to return from a read or write callback that the operation
 /// is pending.

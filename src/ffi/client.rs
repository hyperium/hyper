--- conflicted
+++ resolved
@@ -1,8 +1,5 @@
-<<<<<<< HEAD
+use std::ffi::c_int;
 use std::pin::Pin;
-=======
-use std::ffi::c_int;
->>>>>>> 621d8e4d
 use std::ptr;
 use std::sync::Arc;
 

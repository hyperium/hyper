--- conflicted
+++ resolved
@@ -59,12 +59,7 @@
 /// Return in iter functions to continue iterating.
 pub const HYPER_ITER_CONTINUE: std::ffi::c_int = 0;
 /// Return in iter functions to stop iterating.
-<<<<<<< HEAD
-pub const HYPER_ITER_BREAK: libc::c_int = 1;
-=======
-#[allow(unused)]
 pub const HYPER_ITER_BREAK: std::ffi::c_int = 1;
->>>>>>> 621d8e4d
 
 /// An HTTP Version that is unspecified.
 pub const HYPER_HTTP_VERSION_NONE: std::ffi::c_int = 0;

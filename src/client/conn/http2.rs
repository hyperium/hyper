--- conflicted
+++ resolved
@@ -61,14 +61,10 @@
 ///
 /// This is a shortcut for `Builder::new().handshake(io)`.
 /// See [`client::conn`](crate::client::conn) for more.
-<<<<<<< HEAD
 pub async fn handshake<E, T, B>(
     exec: E,
     io: T,
-) -> crate::Result<(SendRequest<B>, Connection<T, B, E>)>
-=======
-pub async fn handshake<E, T, B>(exec: E, io: T) -> crate::Result<(SendRequest<B>, Connection<T, B>)>
->>>>>>> fa9d113d
+) -> crate::Result<(SendRequest<B>, Connection<T, B>)>
 where
     T: AsyncRead + AsyncWrite + Unpin + 'static,
     B: Body + 'static,
@@ -259,14 +255,10 @@
 {
     /// Creates a new connection builder.
     #[inline]
-<<<<<<< HEAD
-    pub fn new(exec: Ex) -> Builder<Ex> {
-=======
-    pub fn new<E>(exec: E) -> Builder
+    pub fn new<E>(exec: E) -> Builder 
     where
         E: Executor<BoxSendFuture> + Send + Sync + 'static,
     {
->>>>>>> fa9d113d
         Builder {
             exec,
             timer: Time::Empty,

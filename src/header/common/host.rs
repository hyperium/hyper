--- conflicted
+++ resolved
@@ -120,22 +120,12 @@
             hostname: "foo.com".to_owned(),
             port: Some(8080)
         }));
-<<<<<<< HEAD
-/*
-        let host = Header::parse_header([b"foo.com".to_vec()].as_ref());
-=======
-
         let host = Header::parse_header(&vec![b"foo.com".to_vec()].into());
->>>>>>> 02f01765
         assert_eq!(host.ok(), Some(Host {
             hostname: "foo.com".to_owned(),
             port: None
         }));
-<<<<<<< HEAD
-*/
-=======
 
->>>>>>> 02f01765
         let host = Header::parse_header(&vec![b"[::1]:8080".to_vec()].into());
         assert_eq!(host.ok(), Some(Host {
             hostname: "[::1]".to_owned(),

//! A Collection of Header implementations for common HTTP Headers.
//!
//! ## Mime
//!
//! Several header fields use MIME values for their contents. Keeping with the
//! strongly-typed theme, the [mime](http://seanmonstar.github.io/mime.rs) crate
//! is used, such as `ContentType(pub Mime)`.

pub use self::access_control::*;
pub use self::accept::Accept;
pub use self::accept_encoding::AcceptEncoding;
pub use self::allow::Allow;
pub use self::authorization::Authorization;
pub use self::cache_control::CacheControl;
pub use self::connection::Connection;
pub use self::content_length::ContentLength;
pub use self::content_type::ContentType;
pub use self::cookie::Cookies;
pub use self::date::Date;
pub use self::etag::Etag;
pub use self::expires::Expires;
pub use self::host::Host;
pub use self::if_modified_since::IfModifiedSince;
pub use self::last_modified::LastModified;
pub use self::location::Location;
pub use self::server::Server;
pub use self::set_cookie::SetCookie;
pub use self::transfer_encoding::TransferEncoding;
pub use self::upgrade::Upgrade;
pub use self::user_agent::UserAgent;
pub use self::vary::Vary;
<<<<<<< HEAD
=======
pub use self::server::Server;
pub use self::set_cookie::SetCookie;
pub use self::referer::Referer;
>>>>>>> 7a5813b4

pub use self::connection::ConnectionOption;

#[macro_export]
macro_rules! bench_header(
    ($name:ident, $ty:ty, $value:expr) => {
        #[cfg(test)]
        mod $name {
            use test::Bencher;
            use super::*;

            use header::{Header, HeaderFormatter};

            #[bench]
            fn bench_parse(b: &mut Bencher) {
                let val = $value;
                b.iter(|| {
                    let _: $ty = Header::parse_header(&val[]).unwrap();
                });
            }

            #[bench]
            fn bench_format(b: &mut Bencher) {
                let val: $ty = Header::parse_header(&$value[]).unwrap();
                let fmt = HeaderFormatter(&val);
                b.iter(|| {
                    format!("{}", fmt);
                });
            }
        }
    }
);

#[macro_export]
macro_rules! deref(
    ($from:ty => $to:ty) => {
        impl ::std::ops::Deref for $from {
            type Target = $to;

            fn deref<'a>(&'a self) -> &'a $to {
                &self.0
            }
        }

        impl ::std::ops::DerefMut for $from {
            fn deref_mut<'a>(&'a mut self) -> &'a mut $to {
                &mut self.0
            }
        }
    }
);

#[macro_export]
macro_rules! impl_list_header(
    ($from:ident, $name:expr, $item:ty) => {
        deref!($from => $item);

        impl header::Header for $from {
            fn header_name(_: Option<$from>) -> &'static str {
                $name
            }

            fn parse_header(raw: &[Vec<u8>]) -> Option<$from> {
                $crate::header::parsing::from_comma_delimited(raw).map($from)
            }
        }

        impl header::HeaderFormat for $from {
            fn fmt_header(&self, fmt: &mut ::std::fmt::Formatter) -> ::std::fmt::Result {
                $crate::header::parsing::fmt_comma_delimited(fmt, &self[])
            }
        }

        impl ::std::fmt::String for $from {
            fn fmt(&self, f: &mut ::std::fmt::Formatter) -> ::std::fmt::Result {
                use header::HeaderFormat;
                self.fmt_header(f)
            }
        }
    }
);

#[macro_export]
macro_rules! impl_header(
    ($from:ident, $name:expr, $item:ty) => {
        deref!($from => $item);

        impl header::Header for $from {
            fn header_name(_: Option<$from>) -> &'static str {
                $name
            }

            fn parse_header(raw: &[Vec<u8>]) -> Option<$from> {
                $crate::header::parsing::from_one_raw_str(raw).map($from)
            }
        }

        impl header::HeaderFormat for $from {
            fn fmt_header(&self, f: &mut ::std::fmt::Formatter) -> ::std::fmt::Result {
                ::std::fmt::String::fmt(&**self, f)
            }
        }

        impl ::std::fmt::String for $from {
            fn fmt(&self, f: &mut ::std::fmt::Formatter) -> ::std::fmt::Result {
                use header::HeaderFormat;
                self.fmt_header(f)
            }
        }
    }
);

<<<<<<< HEAD
mod access_control;
mod accept;
mod accept_encoding;
mod allow;
mod authorization;
mod cache_control;
mod cookie;
mod connection;
mod content_length;
mod content_type;
mod date;
mod etag;
mod expires;
mod host;
mod last_modified;
mod if_modified_since;
mod location;
mod server;
mod set_cookie;
mod transfer_encoding;
mod upgrade;
mod user_agent;
mod vary;
=======
/// Exposes the AccessControl* family of headers.
pub mod access_control;

/// Exposes the Accept header.
pub mod accept;

/// Exposes the AcceptEncoding header.
pub mod accept_encoding;

/// Exposes the Allow header.
pub mod allow;

/// Exposes the Authorization header.
pub mod authorization;

/// Exposes the CacheControl header.
pub mod cache_control;

/// Exposes the Cookie header.
pub mod cookie;

/// Exposes the Connection header.
pub mod connection;

/// Exposes the ContentLength header.
pub mod content_length;

/// Exposes the ContentType header.
pub mod content_type;

/// Exposes the Date header.
pub mod date;

/// Exposes the Etag header.
pub mod etag;

/// Exposes the Expires header.
pub mod expires;

/// Exposes the Host header.
pub mod host;

/// Exposes the LastModified header.
pub mod last_modified;

/// Exposes the If-Modified-Since header.
pub mod if_modified_since;

/// Exposes the Location header.
pub mod location;

/// Exposes the Server header.
pub mod server;

/// Exposes the Set-Cookie header.
pub mod set_cookie;

/// Exposes the TransferEncoding header.
pub mod transfer_encoding;

/// Exposes the Upgrade header.
pub mod upgrade;

/// Exposes the UserAgent header.
pub mod user_agent;

/// Exposes the Vary header.
pub mod vary;

/// Exposes the Referer header
pub mod referer;
>>>>>>> 7a5813b4
<|MERGE_RESOLUTION|>--- conflicted
+++ resolved
@@ -23,18 +23,13 @@
 pub use self::if_modified_since::IfModifiedSince;
 pub use self::last_modified::LastModified;
 pub use self::location::Location;
+pub use self::referer::Referer;
 pub use self::server::Server;
 pub use self::set_cookie::SetCookie;
 pub use self::transfer_encoding::TransferEncoding;
 pub use self::upgrade::Upgrade;
 pub use self::user_agent::UserAgent;
 pub use self::vary::Vary;
-<<<<<<< HEAD
-=======
-pub use self::server::Server;
-pub use self::set_cookie::SetCookie;
-pub use self::referer::Referer;
->>>>>>> 7a5813b4
 
 pub use self::connection::ConnectionOption;
 
@@ -147,7 +142,6 @@
     }
 );
 
-<<<<<<< HEAD
 mod access_control;
 mod accept;
 mod accept_encoding;
@@ -165,82 +159,10 @@
 mod last_modified;
 mod if_modified_since;
 mod location;
+mod referer;
 mod server;
 mod set_cookie;
 mod transfer_encoding;
 mod upgrade;
 mod user_agent;
 mod vary;
-=======
-/// Exposes the AccessControl* family of headers.
-pub mod access_control;
-
-/// Exposes the Accept header.
-pub mod accept;
-
-/// Exposes the AcceptEncoding header.
-pub mod accept_encoding;
-
-/// Exposes the Allow header.
-pub mod allow;
-
-/// Exposes the Authorization header.
-pub mod authorization;
-
-/// Exposes the CacheControl header.
-pub mod cache_control;
-
-/// Exposes the Cookie header.
-pub mod cookie;
-
-/// Exposes the Connection header.
-pub mod connection;
-
-/// Exposes the ContentLength header.
-pub mod content_length;
-
-/// Exposes the ContentType header.
-pub mod content_type;
-
-/// Exposes the Date header.
-pub mod date;
-
-/// Exposes the Etag header.
-pub mod etag;
-
-/// Exposes the Expires header.
-pub mod expires;
-
-/// Exposes the Host header.
-pub mod host;
-
-/// Exposes the LastModified header.
-pub mod last_modified;
-
-/// Exposes the If-Modified-Since header.
-pub mod if_modified_since;
-
-/// Exposes the Location header.
-pub mod location;
-
-/// Exposes the Server header.
-pub mod server;
-
-/// Exposes the Set-Cookie header.
-pub mod set_cookie;
-
-/// Exposes the TransferEncoding header.
-pub mod transfer_encoding;
-
-/// Exposes the Upgrade header.
-pub mod upgrade;
-
-/// Exposes the UserAgent header.
-pub mod user_agent;
-
-/// Exposes the Vary header.
-pub mod vary;
-
-/// Exposes the Referer header
-pub mod referer;
->>>>>>> 7a5813b4

--- conflicted
+++ resolved
@@ -31,34 +31,7 @@
 //!         }
 //!     }
 //! }
-<<<<<<< HEAD
-//! ````
-=======
-//!
-//! pin_project! {
-//!     pub(crate) struct TokioSleep {
-//!         #[pin]
-//!         pub(crate) inner: tokio::time::Sleep,
-//!     }
-//! }
-//!
-//! impl Future for TokioSleep {
-//!     type Output = ();
-//!
-//!     fn poll(self: Pin<&mut Self>, cx: &mut Context<'_>) -> Poll<Self::Output> {
-//!         self.project().inner.poll(cx)
-//!     }
-//! }
-//!
-//! impl Sleep for TokioSleep {}
-//!
-//! impl TokioSleep {
-//!     pub fn reset(self: Pin<&mut Self>, deadline: Instant) {
-//!         self.project().inner.as_mut().reset(deadline.into());
-//!     }
-//! }
 //! ```
->>>>>>> c68d4244
 
 use std::{
     any::TypeId,

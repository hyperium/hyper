--- conflicted
+++ resolved
@@ -1,7 +1,6 @@
 #![allow(dead_code)]
 //! Various runtimes for hyper
 use std::{
-    future::Future,
     pin::Pin,
     task::{Context, Poll},
     time::{Duration, Instant},
@@ -24,7 +23,6 @@
 }
 
 /// A Timer that uses the tokio runtime.
-
 #[derive(Clone, Debug)]
 pub struct TokioTimer;
 
@@ -44,43 +42,10 @@
     }
 }
 
-<<<<<<< HEAD
-struct TokioTimeout<T> {
-    inner: Pin<Box<tokio::time::Timeout<T>>>,
-=======
 impl TokioTimer {
     /// Create a new TokioTimer
     pub fn new() -> Self {
         Self {}
-    }
-}
-
-// Use TokioSleep to get tokio::time::Sleep to implement Unpin.
-// see https://docs.rs/tokio/latest/tokio/time/struct.Sleep.html
-pin_project! {
-    pub(crate) struct TokioSleep {
-        #[pin]
-        pub(crate) inner: tokio::time::Sleep,
-    }
-}
-
-impl Future for TokioSleep {
-    type Output = ();
-
-    fn poll(self: Pin<&mut Self>, cx: &mut Context<'_>) -> Poll<Self::Output> {
-        self.project().inner.poll(cx)
-    }
->>>>>>> ad89b53e
-}
-
-impl<T> Future for TokioTimeout<T>
-where
-    T: Future,
-{
-    type Output = Result<T::Output, tokio::time::error::Elapsed>;
-
-    fn poll(mut self: Pin<&mut Self>, context: &mut Context<'_>) -> Poll<Self::Output> {
-        self.inner.as_mut().poll(context)
     }
 }
 

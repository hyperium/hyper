[package]
name = "hyper"
version = "1.8.1"
description = "A protective and efficient HTTP library for all."
readme = "README.md"
homepage = "https://hyper.rs"
documentation = "https://docs.rs/hyper"
repository = "https://github.com/hyperium/hyper"
license = "MIT"
authors = ["Sean McArthur <sean@seanmonstar.com>"]
keywords = ["http", "hyper", "hyperium"]
categories = ["network-programming", "web-programming::http-client", "web-programming::http-server"]
edition = "2021"
rust-version = "1.63" # keep in sync with MSRV.md dev doc

include = [
  "Cargo.toml",
  "LICENSE",
  "src/**/*",
]

[dependencies]
bytes = "1.2"
http = "1"
http-body = "1"
tokio = { version = "1", features = ["sync"] }

# Optional

atomic-waker = { version = "1.1.2", optional = true }
futures-channel = { version = "0.3", optional = true }
futures-core = { version = "0.3.31", optional = true }
futures-util = { version = "0.3", default-features = false, features = ["alloc"], optional = true }
h2 = { version = "0.4.2", optional = true }
http-body-util = { version = "0.1", optional = true }
httparse = { version = "1.9", optional = true }
httpdate = { version = "1.0", optional = true }
itoa = { version = "1", optional = true }
pin-project-lite = { version = "0.2.4", optional = true }
pin-utils = { version = "0.1", optional = true } # TODO: replace with std::pin::pin! once MSRV >= 1.68
smallvec = { version = "1.12", features = ["const_generics", "const_new"], optional = true }
tracing = { version = "0.1", default-features = false, features = ["std"], optional = true }
want = { version = "0.3", optional = true }

[dev-dependencies]
<<<<<<< HEAD
futures-util = { version = "0.3", default-features = false, features = ["alloc"] }
http-body-util = "=0.1.0-rc.2"
matches = "0.1"
num_cpus = "1.0"
pretty_env_logger = "0.5"
=======
form_urlencoded = "1"
futures-channel = { version = "0.3", features = ["sink"] }
futures-util = { version = "0.3", default-features = false, features = ["alloc", "sink"] }
http-body-util = "0.1"
pretty_env_logger = "0.5"
pin-project-lite = "0.2.4"
>>>>>>> 793af1ed
spmc = "0.3"
serde = { version = "1.0", features = ["derive"] }
serde_json = "1.0"
tokio = { version = "1", features = [
    "fs",
    "macros",
    "net",
    "io-std",
    "io-util",
    "rt",
    "rt-multi-thread", # so examples can use #[tokio::main]
    "sync",
    "time",
    "test-util",
] }
tokio-test = "0.4"
tokio-util = "0.7.10"

[features]
# Nothing by default
default = []

# Easily turn it all on
full = [
    "client",
    "http1",
    "http2",
    "server",
]

# HTTP versions
http1 = ["dep:atomic-waker", "dep:futures-channel", "dep:futures-core", "dep:httparse", "dep:itoa", "dep:pin-utils"]
http2 = ["dep:futures-channel", "dep:futures-core", "dep:h2"]

# Client/Server
client = ["dep:want", "dep:pin-project-lite", "dep:smallvec"]
server = ["dep:httpdate", "dep:pin-project-lite", "dep:smallvec"]

# C-API support (currently unstable (no semver))
ffi = ["dep:http-body-util", "dep:futures-util"]
capi = []

# Utilize tracing (currently unstable)
tracing = ["dep:tracing"]

# internal features used in CI
nightly = []

[lints.rust.unexpected_cfgs]
level = "warn"
check-cfg = [
    'cfg(hyper_unstable_tracing)',
    'cfg(hyper_unstable_ffi)'
]

[package.metadata.docs.rs]
features = ["ffi", "full", "tracing"]
rustdoc-args = ["--cfg", "hyper_unstable_ffi", "--cfg", "hyper_unstable_tracing"]

[package.metadata.playground]
features = ["full"]

[package.metadata.capi.header]
generation = false
subdirectory = false

[package.metadata.capi.install.include]
asset = [{ from="capi/include/hyper.h" }]

[profile.release]
codegen-units = 1
incremental = false

[profile.bench]
codegen-units = 1
incremental = false

[[example]]
name = "client"
path = "examples/client.rs"
required-features = ["full"]

[[example]]
name = "client_json"
path = "examples/client_json.rs"
required-features = ["full"]

[[example]]
name = "echo"
path = "examples/echo.rs"
required-features = ["full"]

[[example]]
name = "gateway"
path = "examples/gateway.rs"
required-features = ["full"]

[[example]]
name = "graceful_shutdown"
path = "examples/graceful_shutdown.rs"
required-features = ["full"]

[[example]]
name = "hello"
path = "examples/hello.rs"
required-features = ["full"]

[[example]]
name = "http_proxy"
path = "examples/http_proxy.rs"
required-features = ["full"]

[[example]]
name = "multi_server"
path = "examples/multi_server.rs"
required-features = ["full"]

[[example]]
name = "params"
path = "examples/params.rs"
required-features = ["full"]

[[example]]
name = "send_file"
path = "examples/send_file.rs"
required-features = ["full"]

[[example]]
name = "service_struct_impl"
path = "examples/service_struct_impl.rs"
required-features = ["full"]

[[example]]
name = "single_threaded"
path = "examples/single_threaded.rs"
required-features = ["full"]

[[example]]
name = "state"
path = "examples/state.rs"
required-features = ["full"]

[[example]]
name = "upgrades"
path = "examples/upgrades.rs"
required-features = ["full"]


[[example]]
name = "web_api"
path = "examples/web_api.rs"
required-features = ["full"]


[[bench]]
name = "body"
path = "benches/body.rs"
required-features = ["full"]

[[bench]]
name = "connect"
path = "benches/connect.rs"
required-features = ["full"]

[[bench]]
name = "end_to_end"
path = "benches/end_to_end.rs"
required-features = ["full"]

[[bench]]
name = "pipeline"
path = "benches/pipeline.rs"
required-features = ["full"]

[[bench]]
name = "server"
path = "benches/server.rs"
required-features = ["full"]


[[test]]
name = "client"
path = "tests/client.rs"
required-features = ["full"]

[[test]]
name = "integration"
path = "tests/integration.rs"
required-features = ["full"]

[[test]]
name = "server"
path = "tests/server.rs"
required-features = ["full"]<|MERGE_RESOLUTION|>--- conflicted
+++ resolved
@@ -43,20 +43,12 @@
 want = { version = "0.3", optional = true }
 
 [dev-dependencies]
-<<<<<<< HEAD
-futures-util = { version = "0.3", default-features = false, features = ["alloc"] }
-http-body-util = "=0.1.0-rc.2"
-matches = "0.1"
-num_cpus = "1.0"
-pretty_env_logger = "0.5"
-=======
 form_urlencoded = "1"
 futures-channel = { version = "0.3", features = ["sink"] }
 futures-util = { version = "0.3", default-features = false, features = ["alloc", "sink"] }
 http-body-util = "0.1"
 pretty_env_logger = "0.5"
 pin-project-lite = "0.2.4"
->>>>>>> 793af1ed
 spmc = "0.3"
 serde = { version = "1.0", features = ["derive"] }
 serde_json = "1.0"
